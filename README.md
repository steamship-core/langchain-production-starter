--- conflicted
+++ resolved
@@ -1,23 +1,5 @@
-<<<<<<< HEAD
-# : Deploying Multi-Modal LangChain Agents
-
-This project contains the necessary scaffolding to deploy LangChain conversation agents with memory and connect them to
-Telegram.
-
-These 4 steps should get you online. If not, shoot me a message on [Discord](https://steamship.com/discord). Happy to
-help you out.
-
-Let's go:
-
-> Step 1: Just copy and paste your LangChain agent into `src/chatbot/get_agent`
-
-
-> Step 2: Pip-install the latest `steamship_langchain`: `pip install --upgrade steamship_langchain`
-
-
-> Step 3: Run `python deploy.py`
-=======
 # Multi-Modal LangChain agents in Production
+[![Open in a VS Code Dev Container](https://img.shields.io/static/v1?label=Dev%20Containers&message=Open&color=blue&logo=visualstudiocode)](https://vscode.dev/redirect?url=vscode://ms-vscode-remote.remote-containers/cloneInVolume?url=https://github.com/steamship-packages/langchain-telegram-chatbot)
 
 This starter project contains the necessary scaffolding to deploy LangChain Agents with memory and connect them to Telegram.
 
@@ -36,5 +18,25 @@
 3. Install required dependencies: `pip install --upgrade steamship_langchain`
 4. Run `python deploy.py`
 
-## Happy building! 🎉
->>>>>>> 0dccfff5
+## Development 😎
+
+
+**..in a Local VS Code Container**
+
+Just click here: [![Open in a VS Code Dev Container](https://img.shields.io/static/v1?label=Dev%20Containers&message=Open&color=blue&logo=visualstudiocode)](https://vscode.dev/redirect?url=vscode://ms-vscode-remote.remote-containers/cloneInVolume?url=https://github.com/steamship-core/hackathon-starter)
+
+**..in a Web VS Code Container**
+
+[![Open in a VS Code Dev Container](https://img.shields.io/static/v1?label=Dev%20Containers&message=Open&color=blue&logo=visualstudiocode)](https://vscode.dev/redirect?url=vscode://ms-vscode-remote.remote-containers/cloneInVolume?url=https://github.com/steamship-packages/langchain-telegram-chatbot)
+
+
+**..on localhost with your own IDE**
+
+Clone this repository, then set up a Python virtual environment with:
+
+```bash
+pip install -r requirements.txt
+```
+
+
+## Happy building! 🎉