import logging
import re
import uuid
from abc import abstractmethod
from typing import List, Optional, Type

from langchain.agents import Tool, AgentExecutor
from langchain.memory.chat_memory import BaseChatMemory
from steamship import Block
from steamship.agents.mixins.transports.steamship_widget import SteamshipWidgetTransport
from steamship.agents.mixins.transports.telegram import (
    TelegramTransportConfig,
    TelegramTransport,
)
from steamship.agents.schema import (
    AgentContext,
    Metadata,
    Agent,
)
from steamship.agents.service.agent_service import AgentService
<<<<<<< HEAD
from steamship.invocable import post, Config, InvocationContext
=======
from steamship.invocable import post, Config
>>>>>>> ea596ffa
from steamship.utils.kv_store import KeyValueStore

from agent.utils import is_uuid, UUID_PATTERN, replace_markdown_with_uuid


<<<<<<< HEAD
class ExtendedTelegramTransport(TelegramTransport):
    def instance_init(self, config: Config, invocation_context: InvocationContext):
        if config.bot_token:
            self.api_root = f"{config.api_base}{config.bot_token}"
            super().instance_init(config=config, invocation_context=invocation_context)
=======
class TelegramTransportConfig(Config):
    bot_token: Optional[str] = Field(
        "",
        description="Your telegram bot token.\nLearn how to create one here: "
                    "https://github.com/steamship-packages/langchain-agent-production-starter/blob/main/docs/register-telegram-bot.md",
    )
    payment_provider_token: Optional[str] = Field(
        "", description="Optional Payment provider token, obtained via @BotFather"
    )
    n_free_messages: Optional[int] = Field(
        -1, description="Number of free messages assigned to new users."
    )
    api_base: str = Field(
        "https://api.telegram.org/bot", description="The root API for Telegram"
    )
>>>>>>> ea596ffa


class LangChainTelegramBot(AgentService):
    """Deployable Multimodal Agent that illustrates a character personality with voice.

    NOTE: To extend and deploy this agent, copy and paste the code into api.py.
    """

    USED_MIXIN_CLASSES = [ExtendedTelegramTransport, SteamshipWidgetTransport]
    config: TelegramTransportConfig

    def __init__(self, **kwargs):

        super().__init__(**kwargs)

        # Set up bot_token
        self.store = KeyValueStore(self.client, store_identifier="config")
        bot_token = self.store.get("bot_token")
        if bot_token:
            bot_token = bot_token.get("token")
        self.config.bot_token = bot_token or self.config.bot_token

        # Add transport mixins
        self.add_mixin(
            SteamshipWidgetTransport(client=self.client, agent_service=self, agent=None)
        )
<<<<<<< HEAD
=======
        self.config.bot_token = self.config.bot_token or bot_token
>>>>>>> ea596ffa
        self.add_mixin(
            ExtendedTelegramTransport(
                client=self.client,
                config=self.config,
                agent_service=self,
                agent=None,
            ),
            permit_overwrite_of_existing_methods=True,
        )

    @post("connect_telegram", public=True)
    def connect_telegram(self, bot_token: str):
        self.store.set("bot_token", {"token": bot_token})
        self.config.bot_token = bot_token or self.config.bot_token

        try:
            self.instance_init()
            return "OK"
        except Exception as e:
            return f"Could not set webhook for bot. Exception: {e}"

    @classmethod
    def config_cls(cls) -> Type[Config]:
        return TelegramTransportConfig

    @abstractmethod
    def get_agent(self, chat_id: str, name: Optional[str] = None) -> AgentExecutor:
        raise NotImplementedError()

    @abstractmethod
    def get_memory(self, chat_id: str) -> BaseChatMemory:
        raise NotImplementedError()

    @abstractmethod
    def get_tools(self, chat_id: str) -> List[Tool]:
        raise NotImplementedError()

    @abstractmethod
    def get_relevant_history(self, prompt: str) -> str:
        raise NotImplementedError()

    def voice_tool(self) -> Optional[Tool]:
        return None

<<<<<<< HEAD
    def respond(
            self, incoming_message: Block, chat_id: str, context: AgentContext, name: Optional[str] = None
    ) -> List[Block]:

=======
    def check_usage(self, chat_id: str, context: AgentContext) -> bool:
        if not self.usage.exists(chat_id):
            self.usage.add_user(chat_id)
        if self.usage.usage_exceeded(chat_id):
            self.send_messages(
                context,
                [
                    Block(text="🔴 You've used up all your message credits"),
                    Block(
                        text="Buy message credits to continue chatting."
                             "\n\n"
                             "Tap the button:"
                    ),
                ],
            )
            if self.config.payment_provider_token:
                self.send_invoice(chat_id)
            else:
                self.send_messages(
                    context,
                    [
                        Block(text="😭 Payments not set up for this bot."),
                    ],
                )
            return False
        return True

    def respond(
            self, incoming_message: Block, chat_id: str, context: AgentContext
    ) -> List[Block]:

        if incoming_message.text == "/balance":
            usage_entry = self.usage.get_usage(chat_id)
            return [
                Block(
                    text=f"You have {usage_entry.message_limit - usage_entry.message_count} messages left. "
                         f"\n\nType /buy if you want to buy message credits."
                )
            ]

        if not self.check_usage(chat_id, context):
            return []

>>>>>>> ea596ffa
        if incoming_message.text == "/new":
            self.get_memory(chat_id).chat_memory.clear()
            return [Block(text="New conversation started.")]

        agent = self.get_agent(
            chat_id,
            name
        )
        response = agent.run(
            input=incoming_message.text,
            relevantHistory=self.get_relevant_history(incoming_message.text),
        )

        response = replace_markdown_with_uuid(response)
        response = UUID_PATTERN.split(response)
        response = [re.sub(r"^\W+", "", el) for el in response]
        response = [el for el in response if el]
        if audio_tool := self.voice_tool():
            response_messages = []
            for message in response:
                response_messages.append(message)
                if not is_uuid(message):
                    audio_uuid = audio_tool.run(message)
                    response_messages.append(audio_uuid)
        else:
            response_messages = response

<<<<<<< HEAD
        return [
            Block.get(self.client, _id=response)
            if is_uuid(response)
            else Block(text=response)
            for response in response_messages
        ]
=======
        self.usage.increase_message_count(chat_id)
        response_blocks = []
        for response in response_messages:
            if is_uuid(response):
                b = Block.get(self.client, _id=response)
                b.set_public_data(True)
                b.url = b.raw_data_url
                response_blocks.append(b)
            else:
                response_blocks.append(Block(text=response))
        return response_blocks
>>>>>>> ea596ffa

    def run_agent(self, agent: Agent, context: AgentContext, name: Optional[str] = None, ):
        chat_id = context.metadata.get("chat_id")

        incoming_message = context.chat_history.last_user_message
        output_messages = self.respond(
            incoming_message, chat_id or incoming_message.chat_id, context, name
        )
        for func in context.emit_funcs:
            logging.info(f"Emitting via function: {func.__name__}")
            func(output_messages, context.metadata)

    @post("prompt")
    def prompt(self, prompt: str, name: Optional[str] = None) -> str:
        """Run an agent with the provided text as the input."""

        context = AgentContext.get_or_create(self.client, {"id": str(uuid.uuid4())})
        context.chat_history.append_user_message(prompt)

        output = ""

        def sync_emit(blocks: List[Block], meta: Metadata):
            nonlocal output
            for block in blocks:
                if not block.is_text():
                    block.set_public_data(True)
                    output += f"({block.mime_type}: {block.raw_data_url})\n"
                else:
                    output += f"{block.text}\n"

        context.emit_funcs.append(sync_emit)
        self.run_agent(None, context, name)
        return output<|MERGE_RESOLUTION|>--- conflicted
+++ resolved
@@ -18,39 +18,17 @@
     Agent,
 )
 from steamship.agents.service.agent_service import AgentService
-<<<<<<< HEAD
 from steamship.invocable import post, Config, InvocationContext
-=======
-from steamship.invocable import post, Config
->>>>>>> ea596ffa
 from steamship.utils.kv_store import KeyValueStore
 
 from agent.utils import is_uuid, UUID_PATTERN, replace_markdown_with_uuid
 
 
-<<<<<<< HEAD
 class ExtendedTelegramTransport(TelegramTransport):
     def instance_init(self, config: Config, invocation_context: InvocationContext):
         if config.bot_token:
             self.api_root = f"{config.api_base}{config.bot_token}"
             super().instance_init(config=config, invocation_context=invocation_context)
-=======
-class TelegramTransportConfig(Config):
-    bot_token: Optional[str] = Field(
-        "",
-        description="Your telegram bot token.\nLearn how to create one here: "
-                    "https://github.com/steamship-packages/langchain-agent-production-starter/blob/main/docs/register-telegram-bot.md",
-    )
-    payment_provider_token: Optional[str] = Field(
-        "", description="Optional Payment provider token, obtained via @BotFather"
-    )
-    n_free_messages: Optional[int] = Field(
-        -1, description="Number of free messages assigned to new users."
-    )
-    api_base: str = Field(
-        "https://api.telegram.org/bot", description="The root API for Telegram"
-    )
->>>>>>> ea596ffa
 
 
 class LangChainTelegramBot(AgentService):
@@ -77,10 +55,6 @@
         self.add_mixin(
             SteamshipWidgetTransport(client=self.client, agent_service=self, agent=None)
         )
-<<<<<<< HEAD
-=======
-        self.config.bot_token = self.config.bot_token or bot_token
->>>>>>> ea596ffa
         self.add_mixin(
             ExtendedTelegramTransport(
                 client=self.client,
@@ -125,56 +99,10 @@
     def voice_tool(self) -> Optional[Tool]:
         return None
 
-<<<<<<< HEAD
     def respond(
             self, incoming_message: Block, chat_id: str, context: AgentContext, name: Optional[str] = None
     ) -> List[Block]:
 
-=======
-    def check_usage(self, chat_id: str, context: AgentContext) -> bool:
-        if not self.usage.exists(chat_id):
-            self.usage.add_user(chat_id)
-        if self.usage.usage_exceeded(chat_id):
-            self.send_messages(
-                context,
-                [
-                    Block(text="🔴 You've used up all your message credits"),
-                    Block(
-                        text="Buy message credits to continue chatting."
-                             "\n\n"
-                             "Tap the button:"
-                    ),
-                ],
-            )
-            if self.config.payment_provider_token:
-                self.send_invoice(chat_id)
-            else:
-                self.send_messages(
-                    context,
-                    [
-                        Block(text="😭 Payments not set up for this bot."),
-                    ],
-                )
-            return False
-        return True
-
-    def respond(
-            self, incoming_message: Block, chat_id: str, context: AgentContext
-    ) -> List[Block]:
-
-        if incoming_message.text == "/balance":
-            usage_entry = self.usage.get_usage(chat_id)
-            return [
-                Block(
-                    text=f"You have {usage_entry.message_limit - usage_entry.message_count} messages left. "
-                         f"\n\nType /buy if you want to buy message credits."
-                )
-            ]
-
-        if not self.check_usage(chat_id, context):
-            return []
-
->>>>>>> ea596ffa
         if incoming_message.text == "/new":
             self.get_memory(chat_id).chat_memory.clear()
             return [Block(text="New conversation started.")]
@@ -202,15 +130,6 @@
         else:
             response_messages = response
 
-<<<<<<< HEAD
-        return [
-            Block.get(self.client, _id=response)
-            if is_uuid(response)
-            else Block(text=response)
-            for response in response_messages
-        ]
-=======
-        self.usage.increase_message_count(chat_id)
         response_blocks = []
         for response in response_messages:
             if is_uuid(response):
@@ -221,7 +140,6 @@
             else:
                 response_blocks.append(Block(text=response))
         return response_blocks
->>>>>>> ea596ffa
 
     def run_agent(self, agent: Agent, context: AgentContext, name: Optional[str] = None, ):
         chat_id = context.metadata.get("chat_id")
